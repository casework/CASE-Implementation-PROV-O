--- conflicted
+++ resolved
@@ -4,13 +4,7 @@
 author = Alex Nelson
 author_email = alexander.nelson@nist.gov
 description = A mapping of CASE to W3C PROV
-<<<<<<< HEAD
-#TODO - PyPI will need a differently-written README.
-long_description = file: README.md
-=======
-license_files = LICENSE
 long_description = file: README_PyPI.md
->>>>>>> 47b313a5
 long_description_content_type = text/markdown
 url = https://github.com/casework/CASE-Implementation-PROV
 classifiers =
