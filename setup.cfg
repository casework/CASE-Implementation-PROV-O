--- conflicted
+++ resolved
@@ -21,12 +21,8 @@
 install_requires =
     case_utils >=0.16.0,< 0.17.0
     prov
-<<<<<<< HEAD
-    pydot < 4.0.0
-    pyshacl < 0.27.0
-=======
     pydot >= 4.0.0
->>>>>>> 555c68c5
+    pyshacl >= 0.27.0
 packages = find:
 python_requires = >=3.9
 
